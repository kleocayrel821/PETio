--- conflicted
+++ resolved
@@ -15,15 +15,12 @@
 from .permissions import is_moderator
 from .decorators import moderator_required, admin_required
 import json
-<<<<<<< HEAD
 from .forms import PostForm, CommentForm, ProfileForm
 from django.urls import reverse
-=======
 from .forms import PostForm, CommentForm, ProfileForm, SocialReportForm
 import logging
 
 logger = logging.getLogger(__name__)
->>>>>>> b85a6689
 
 # Use the project's configured User model (supports custom accounts.User)
 User = get_user_model()
